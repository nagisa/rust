--- conflicted
+++ resolved
@@ -624,71 +624,6 @@
     ty
 });
 
-<<<<<<< HEAD
-
-impl<'a, 'gcx, 'tcx> HashStable<StableHashingContext<'a, 'gcx, 'tcx>>
-for ty::TypeckTables<'gcx> {
-    fn hash_stable<W: StableHasherResult>(&self,
-                                          hcx: &mut StableHashingContext<'a, 'gcx, 'tcx>,
-                                          hasher: &mut StableHasher<W>) {
-        let ty::TypeckTables {
-            ref type_dependent_defs,
-            ref node_types,
-            ref node_substs,
-            ref adjustments,
-            ref pat_binding_modes,
-            ref upvar_capture_map,
-            ref closure_tys,
-            ref closure_kinds,
-            ref generator_interiors,
-            ref generator_sigs,
-            ref liberated_fn_sigs,
-            ref fru_field_types,
-
-            ref cast_kinds,
-
-            ref used_trait_imports,
-            tainted_by_errors,
-            ref free_region_map,
-        } = *self;
-
-        hcx.with_node_id_hashing_mode(NodeIdHashingMode::HashDefPath, |hcx| {
-            ich::hash_stable_nodemap(hcx, hasher, type_dependent_defs);
-            ich::hash_stable_nodemap(hcx, hasher, node_types);
-            ich::hash_stable_nodemap(hcx, hasher, node_substs);
-            ich::hash_stable_nodemap(hcx, hasher, adjustments);
-            ich::hash_stable_nodemap(hcx, hasher, pat_binding_modes);
-            ich::hash_stable_hashmap(hcx, hasher, upvar_capture_map, |hcx, up_var_id| {
-                let ty::UpvarId {
-                    var_id,
-                    closure_expr_id
-                } = *up_var_id;
-
-                let var_def_id = hcx.tcx().hir.local_def_id(var_id);
-                let closure_def_id = hcx.tcx().hir.local_def_id(closure_expr_id);
-                (hcx.def_path_hash(var_def_id), hcx.def_path_hash(closure_def_id))
-            });
-
-            ich::hash_stable_nodemap(hcx, hasher, closure_tys);
-            ich::hash_stable_nodemap(hcx, hasher, closure_kinds);
-            ich::hash_stable_nodemap(hcx, hasher, generator_interiors);
-            ich::hash_stable_nodemap(hcx, hasher, generator_sigs);
-            ich::hash_stable_nodemap(hcx, hasher, liberated_fn_sigs);
-            ich::hash_stable_nodemap(hcx, hasher, fru_field_types);
-            ich::hash_stable_nodemap(hcx, hasher, cast_kinds);
-
-            ich::hash_stable_hashset(hcx, hasher, used_trait_imports, |hcx, def_id| {
-                hcx.def_path_hash(*def_id)
-            });
-
-            tainted_by_errors.hash_stable(hcx, hasher);
-            free_region_map.hash_stable(hcx, hasher);
-        })
-    }
-}
-
-=======
->>>>>>> 56fe3b2a
 impl_stable_hash_for!(enum ty::fast_reject::SimplifiedType {
     BoolSimplifiedType,
     CharSimplifiedType,
