// Copyright 2012-2014 The Rust Project Developers. See the COPYRIGHT
// file at the top-level directory of this distribution and at
// http://rust-lang.org/COPYRIGHT.
//
// Licensed under the Apache License, Version 2.0 <LICENSE-APACHE or
// http://www.apache.org/licenses/LICENSE-2.0> or the MIT license
// <LICENSE-MIT or http://opensource.org/licenses/MIT>, at your
// option. This file may not be copied, modified, or distributed
// except according to those terms.

//! Utilities for slice manipulation
//!
//! The `slice` module contains useful code to help work with slice values.
//! Slices are a view into a block of memory represented as a pointer and a length.
//!
//! ```rust
//! // slicing a Vec
//! let vec = vec!(1i, 2, 3);
//! let int_slice = vec.as_slice();
//! // coercing an array to a slice
//! let str_slice: &[&str] = ["one", "two", "three"];
//! ```
//!
//! Slices are either mutable or shared. The shared slice type is `&[T]`,
//! while the mutable slice type is `&mut[T]`. For example, you can mutate the
//! block of memory that a mutable slice points to:
//!
//! ```rust
//! let x: &mut[int] = [1i, 2, 3];
//! x[1] = 7;
//! assert_eq!(x[0], 1);
//! assert_eq!(x[1], 7);
//! assert_eq!(x[2], 3);
//! ```
//!
//! Here are some of the things this module contains:
//!
//! ## Structs
//!
//! There are several structs that are useful for slices, such as `Items`, which
//! represents iteration over a slice.
//!
//! ## Traits
//!
//! A number of traits add methods that allow you to accomplish tasks with slices.
//! These traits include `ImmutableSlice`, which is defined for `&[T]` types,
//! `MutableSlice`, defined for `&mut [T]` types, and `Slice` and `SliceMut`
//! which are defined for `[T]`.
//!
//! An example is the `slice` method which enables slicing syntax `[a..b]` that
//! returns an immutable "view" into a `Vec` or another slice from the index
//! interval `[a, b)`:
//!
//! ```rust
//! #![feature(slicing_syntax)]
//! fn main() {
//!     let numbers = [0i, 1i, 2i];
//!     let last_numbers = numbers[1..3];
//!     // last_numbers is now &[1i, 2i]
//! }
//! ```
//!
//! ## Implementations of other traits
//!
//! There are several implementations of common traits for slices. Some examples
//! include:
//!
//! * `Clone`
//! * `Eq`, `Ord` - for immutable slices whose element type are `Eq` or `Ord`.
//! * `Hash` - for slices whose element type is `Hash`
//!
//! ## Iteration
//!
//! The method `iter()` returns an iteration value for a slice. The iterator
//! yields references to the slice's elements, so if the element
//! type of the slice is `int`, the element type of the iterator is `&int`.
//!
//! ```rust
//! let numbers = [0i, 1i, 2i];
//! for &x in numbers.iter() {
//!     println!("{} is a number!", x);
//! }
//! ```
//!
//! * `.iter_mut()` returns an iterator that allows modifying each value.
//! * Further iterators exist that split, chunk or permute the slice.

#![doc(primitive = "slice")]

use alloc::boxed::Box;
use core::cmp;
use core::kinds::Sized;
use core::mem::size_of;
use core::mem;
use core::prelude::{Clone, Collection, Greater, Iterator, Less, None, Option};
use core::prelude::{Ord, Ordering, RawPtr, Some, range};
use core::ptr;
use core::iter::{range_step, MultiplicativeIterator};

use MutableSeq;
use vec::Vec;

pub use core::slice::{Chunks, AsSlice, ImmutableSlice, ImmutablePartialEqSlice};
pub use core::slice::{ImmutableOrdSlice, MutableSlice, Items, MutItems};
pub use core::slice::{ImmutableIntSlice, MutableIntSlice};
pub use core::slice::{MutSplits, MutChunks, Splits};
pub use core::slice::{bytes, mut_ref_slice, ref_slice, MutableCloneableSlice};
pub use core::slice::{Found, NotFound};

// Functional utilities

<<<<<<< HEAD
#[allow(missing_doc)]
pub trait VectorVector<T> for Sized? {
=======
#[allow(missing_docs)]
pub trait VectorVector<T> {
>>>>>>> d9eb13b2
    // FIXME #5898: calling these .concat and .connect conflicts with
    // StrVector::con{cat,nect}, since they have generic contents.
    /// Flattens a vector of vectors of `T` into a single `Vec<T>`.
    fn concat_vec(&self) -> Vec<T>;

    /// Concatenate a vector of vectors, placing a given separator between each.
    fn connect_vec(&self, sep: &T) -> Vec<T>;
}

impl<T: Clone, V: AsSlice<T>> VectorVector<T> for [V] {
    fn concat_vec(&self) -> Vec<T> {
        let size = self.iter().fold(0u, |acc, v| acc + v.as_slice().len());
        let mut result = Vec::with_capacity(size);
        for v in self.iter() {
            result.push_all(v.as_slice())
        }
        result
    }

    fn connect_vec(&self, sep: &T) -> Vec<T> {
        let size = self.iter().fold(0u, |acc, v| acc + v.as_slice().len());
        let mut result = Vec::with_capacity(size + self.len());
        let mut first = true;
        for v in self.iter() {
            if first { first = false } else { result.push(sep.clone()) }
            result.push_all(v.as_slice())
        }
        result
    }
}

/// An iterator that yields the element swaps needed to produce
/// a sequence of all possible permutations for an indexed sequence of
/// elements. Each permutation is only a single swap apart.
///
/// The Steinhaus-Johnson-Trotter algorithm is used.
///
/// Generates even and odd permutations alternately.
///
/// The last generated swap is always (0, 1), and it returns the
/// sequence to its initial order.
pub struct ElementSwaps {
    sdir: Vec<SizeDirection>,
    /// If `true`, emit the last swap that returns the sequence to initial
    /// state.
    emit_reset: bool,
    swaps_made : uint,
}

impl ElementSwaps {
    /// Creates an `ElementSwaps` iterator for a sequence of `length` elements.
    pub fn new(length: uint) -> ElementSwaps {
        // Initialize `sdir` with a direction that position should move in
        // (all negative at the beginning) and the `size` of the
        // element (equal to the original index).
        ElementSwaps{
            emit_reset: true,
            sdir: range(0, length).map(|i| SizeDirection{ size: i, dir: Neg }).collect(),
            swaps_made: 0
        }
    }
}

enum Direction { Pos, Neg }

/// An `Index` and `Direction` together.
struct SizeDirection {
    size: uint,
    dir: Direction,
}

impl Iterator<(uint, uint)> for ElementSwaps {
    #[inline]
    fn next(&mut self) -> Option<(uint, uint)> {
        fn new_pos(i: uint, s: Direction) -> uint {
            i + match s { Pos => 1, Neg => -1 }
        }

        // Find the index of the largest mobile element:
        // The direction should point into the vector, and the
        // swap should be with a smaller `size` element.
        let max = self.sdir.iter().map(|&x| x).enumerate()
                           .filter(|&(i, sd)|
                                new_pos(i, sd.dir) < self.sdir.len() &&
                                self.sdir[new_pos(i, sd.dir)].size < sd.size)
                           .max_by(|&(_, sd)| sd.size);
        match max {
            Some((i, sd)) => {
                let j = new_pos(i, sd.dir);
                self.sdir.as_mut_slice().swap(i, j);

                // Swap the direction of each larger SizeDirection
                for x in self.sdir.iter_mut() {
                    if x.size > sd.size {
                        x.dir = match x.dir { Pos => Neg, Neg => Pos };
                    }
                }
                self.swaps_made += 1;
                Some((i, j))
            },
            None => if self.emit_reset {
                self.emit_reset = false;
                if self.sdir.len() > 1 {
                    // The last swap
                    self.swaps_made += 1;
                    Some((0, 1))
                } else {
                    // Vector is of the form [] or [x], and the only permutation is itself
                    self.swaps_made += 1;
                    Some((0,0))
                }
            } else { None }
        }
    }

    #[inline]
    fn size_hint(&self) -> (uint, Option<uint>) {
        // For a vector of size n, there are exactly n! permutations.
        let n = range(2, self.sdir.len() + 1).product();
        (n - self.swaps_made, Some(n - self.swaps_made))
    }
}

/// An iterator that uses `ElementSwaps` to iterate through
/// all possible permutations of a vector.
///
/// The first iteration yields a clone of the vector as it is,
/// then each successive element is the vector with one
/// swap applied.
///
/// Generates even and odd permutations alternately.
pub struct Permutations<T> {
    swaps: ElementSwaps,
    v: Vec<T>,
}

impl<T: Clone> Iterator<Vec<T>> for Permutations<T> {
    #[inline]
    fn next(&mut self) -> Option<Vec<T>> {
        match self.swaps.next() {
            None => None,
            Some((0,0)) => Some(self.v.clone()),
            Some((a, b)) => {
                let elt = self.v.clone();
                self.v.as_mut_slice().swap(a, b);
                Some(elt)
            }
        }
    }

    #[inline]
    fn size_hint(&self) -> (uint, Option<uint>) {
        self.swaps.size_hint()
    }
}

/// Extension methods for vector slices with cloneable elements
pub trait CloneableVector<T> for Sized? {
    /// Copies `self` into a new `Vec`.
    fn to_vec(&self) -> Vec<T>;
}

impl<T: Clone> CloneableVector<T> for [T] {
    /// Returns a copy of `v`.
    #[inline]
    fn to_vec(&self) -> Vec<T> {
        let mut vector = Vec::with_capacity(self.len());
        vector.push_all(self);
        vector
    }
}

#[experimental]
pub trait BoxedSlice<T> {
    /// Convert `self` into a vector without clones or allocation.
    fn into_vec(self) -> Vec<T>;
}

impl<T> BoxedSlice<T> for Box<[T]> {
    #[experimental]
    fn into_vec(mut self) -> Vec<T> {
        unsafe {
            let xs = Vec::from_raw_parts(self.as_mut_ptr(), self.len(), self.len());
            mem::forget(self);
            xs
        }
    }
}

/// Extension methods for vectors containing `Clone` elements.
pub trait ImmutableCloneableVector<T> for Sized? {
    /// Partitions the vector into two vectors `(a, b)`, where all
    /// elements of `a` satisfy `f` and all elements of `b` do not.
    fn partitioned(&self, f: |&T| -> bool) -> (Vec<T>, Vec<T>);

    /// Creates an iterator that yields every possible permutation of the
    /// vector in succession.
    ///
    /// # Example
    ///
    /// ```rust
    /// let v = [1i, 2, 3];
    /// let mut perms = v.permutations();
    ///
    /// for p in perms {
    ///   println!("{}", p);
    /// }
    /// ```
    ///
    /// # Example 2: iterating through permutations one by one.
    ///
    /// ```rust
    /// let v = [1i, 2, 3];
    /// let mut perms = v.permutations();
    ///
    /// assert_eq!(Some(vec![1i, 2, 3]), perms.next());
    /// assert_eq!(Some(vec![1i, 3, 2]), perms.next());
    /// assert_eq!(Some(vec![3i, 1, 2]), perms.next());
    /// ```
    fn permutations(&self) -> Permutations<T>;
}

impl<T: Clone> ImmutableCloneableVector<T> for [T] {
    #[inline]
    fn partitioned(&self, f: |&T| -> bool) -> (Vec<T>, Vec<T>) {
        let mut lefts  = Vec::new();
        let mut rights = Vec::new();

        for elt in self.iter() {
            if f(elt) {
                lefts.push((*elt).clone());
            } else {
                rights.push((*elt).clone());
            }
        }

        (lefts, rights)
    }

    /// Returns an iterator over all permutations of a vector.
    fn permutations(&self) -> Permutations<T> {
        Permutations{
            swaps: ElementSwaps::new(self.len()),
            v: self.to_vec(),
        }
    }

}

fn insertion_sort<T>(v: &mut [T], compare: |&T, &T| -> Ordering) {
    let len = v.len() as int;
    let buf_v = v.as_mut_ptr();

    // 1 <= i < len;
    for i in range(1, len) {
        // j satisfies: 0 <= j <= i;
        let mut j = i;
        unsafe {
            // `i` is in bounds.
            let read_ptr = buf_v.offset(i) as *const T;

            // find where to insert, we need to do strict <,
            // rather than <=, to maintain stability.

            // 0 <= j - 1 < len, so .offset(j - 1) is in bounds.
            while j > 0 &&
                    compare(&*read_ptr, &*buf_v.offset(j - 1)) == Less {
                j -= 1;
            }

            // shift everything to the right, to make space to
            // insert this value.

            // j + 1 could be `len` (for the last `i`), but in
            // that case, `i == j` so we don't copy. The
            // `.offset(j)` is always in bounds.

            if i != j {
                let tmp = ptr::read(read_ptr);
                ptr::copy_memory(buf_v.offset(j + 1),
                                 &*buf_v.offset(j),
                                 (i - j) as uint);
                ptr::copy_nonoverlapping_memory(buf_v.offset(j),
                                                &tmp as *const T,
                                                1);
                mem::forget(tmp);
            }
        }
    }
}

fn merge_sort<T>(v: &mut [T], compare: |&T, &T| -> Ordering) {
    // warning: this wildly uses unsafe.
    static BASE_INSERTION: uint = 32;
    static LARGE_INSERTION: uint = 16;

    // FIXME #12092: smaller insertion runs seems to make sorting
    // vectors of large elements a little faster on some platforms,
    // but hasn't been tested/tuned extensively
    let insertion = if size_of::<T>() <= 16 {
        BASE_INSERTION
    } else {
        LARGE_INSERTION
    };

    let len = v.len();

    // short vectors get sorted in-place via insertion sort to avoid allocations
    if len <= insertion {
        insertion_sort(v, compare);
        return;
    }

    // allocate some memory to use as scratch memory, we keep the
    // length 0 so we can keep shallow copies of the contents of `v`
    // without risking the dtors running on an object twice if
    // `compare` fails.
    let mut working_space = Vec::with_capacity(2 * len);
    // these both are buffers of length `len`.
    let mut buf_dat = working_space.as_mut_ptr();
    let mut buf_tmp = unsafe {buf_dat.offset(len as int)};

    // length `len`.
    let buf_v = v.as_ptr();

    // step 1. sort short runs with insertion sort. This takes the
    // values from `v` and sorts them into `buf_dat`, leaving that
    // with sorted runs of length INSERTION.

    // We could hardcode the sorting comparisons here, and we could
    // manipulate/step the pointers themselves, rather than repeatedly
    // .offset-ing.
    for start in range_step(0, len, insertion) {
        // start <= i < len;
        for i in range(start, cmp::min(start + insertion, len)) {
            // j satisfies: start <= j <= i;
            let mut j = i as int;
            unsafe {
                // `i` is in bounds.
                let read_ptr = buf_v.offset(i as int);

                // find where to insert, we need to do strict <,
                // rather than <=, to maintain stability.

                // start <= j - 1 < len, so .offset(j - 1) is in
                // bounds.
                while j > start as int &&
                        compare(&*read_ptr, &*buf_dat.offset(j - 1)) == Less {
                    j -= 1;
                }

                // shift everything to the right, to make space to
                // insert this value.

                // j + 1 could be `len` (for the last `i`), but in
                // that case, `i == j` so we don't copy. The
                // `.offset(j)` is always in bounds.
                ptr::copy_memory(buf_dat.offset(j + 1),
                                 &*buf_dat.offset(j),
                                 i - j as uint);
                ptr::copy_nonoverlapping_memory(buf_dat.offset(j), read_ptr, 1);
            }
        }
    }

    // step 2. merge the sorted runs.
    let mut width = insertion;
    while width < len {
        // merge the sorted runs of length `width` in `buf_dat` two at
        // a time, placing the result in `buf_tmp`.

        // 0 <= start <= len.
        for start in range_step(0, len, 2 * width) {
            // manipulate pointers directly for speed (rather than
            // using a `for` loop with `range` and `.offset` inside
            // that loop).
            unsafe {
                // the end of the first run & start of the
                // second. Offset of `len` is defined, since this is
                // precisely one byte past the end of the object.
                let right_start = buf_dat.offset(cmp::min(start + width, len) as int);
                // end of the second. Similar reasoning to the above re safety.
                let right_end_idx = cmp::min(start + 2 * width, len);
                let right_end = buf_dat.offset(right_end_idx as int);

                // the pointers to the elements under consideration
                // from the two runs.

                // both of these are in bounds.
                let mut left = buf_dat.offset(start as int);
                let mut right = right_start;

                // where we're putting the results, it is a run of
                // length `2*width`, so we step it once for each step
                // of either `left` or `right`.  `buf_tmp` has length
                // `len`, so these are in bounds.
                let mut out = buf_tmp.offset(start as int);
                let out_end = buf_tmp.offset(right_end_idx as int);

                while out < out_end {
                    // Either the left or the right run are exhausted,
                    // so just copy the remainder from the other run
                    // and move on; this gives a huge speed-up (order
                    // of 25%) for mostly sorted vectors (the best
                    // case).
                    if left == right_start {
                        // the number remaining in this run.
                        let elems = (right_end as uint - right as uint) / mem::size_of::<T>();
                        ptr::copy_nonoverlapping_memory(out, &*right, elems);
                        break;
                    } else if right == right_end {
                        let elems = (right_start as uint - left as uint) / mem::size_of::<T>();
                        ptr::copy_nonoverlapping_memory(out, &*left, elems);
                        break;
                    }

                    // check which side is smaller, and that's the
                    // next element for the new run.

                    // `left < right_start` and `right < right_end`,
                    // so these are valid.
                    let to_copy = if compare(&*left, &*right) == Greater {
                        step(&mut right)
                    } else {
                        step(&mut left)
                    };
                    ptr::copy_nonoverlapping_memory(out, &*to_copy, 1);
                    step(&mut out);
                }
            }
        }

        mem::swap(&mut buf_dat, &mut buf_tmp);

        width *= 2;
    }

    // write the result to `v` in one go, so that there are never two copies
    // of the same object in `v`.
    unsafe {
        ptr::copy_nonoverlapping_memory(v.as_mut_ptr(), &*buf_dat, len);
    }

    // increment the pointer, returning the old pointer.
    #[inline(always)]
    unsafe fn step<T>(ptr: &mut *mut T) -> *mut T {
        let old = *ptr;
        *ptr = ptr.offset(1);
        old
    }
}

/// Extension methods for vectors such that their elements are
/// mutable.
pub trait MutableSliceAllocating<T> for Sized? {
    /// Sorts the slice, in place, using `compare` to compare
    /// elements.
    ///
    /// This sort is `O(n log n)` worst-case and stable, but allocates
    /// approximately `2 * n`, where `n` is the length of `self`.
    ///
    /// # Example
    ///
    /// ```rust
    /// let mut v = [5i, 4, 1, 3, 2];
    /// v.sort_by(|a, b| a.cmp(b));
    /// assert!(v == [1, 2, 3, 4, 5]);
    ///
    /// // reverse sorting
    /// v.sort_by(|a, b| b.cmp(a));
    /// assert!(v == [5, 4, 3, 2, 1]);
    /// ```
    fn sort_by(&mut self, compare: |&T, &T| -> Ordering);

    /// Consumes `src` and moves as many elements as it can into `self`
    /// from the range [start,end).
    ///
    /// Returns the number of elements copied (the shorter of `self.len()`
    /// and `end - start`).
    ///
    /// # Arguments
    ///
    /// * src - A mutable vector of `T`
    /// * start - The index into `src` to start copying from
    /// * end - The index into `src` to stop copying from
    ///
    /// # Example
    ///
    /// ```rust
    /// let mut a = [1i, 2, 3, 4, 5];
    /// let b = vec![6i, 7, 8];
    /// let num_moved = a.move_from(b, 0, 3);
    /// assert_eq!(num_moved, 3);
    /// assert!(a == [6i, 7, 8, 4, 5]);
    /// ```
    fn move_from(&mut self, src: Vec<T>, start: uint, end: uint) -> uint;
}

impl<T> MutableSliceAllocating<T> for [T] {
    #[inline]
    fn sort_by(&mut self, compare: |&T, &T| -> Ordering) {
        merge_sort(self, compare)
    }

    #[inline]
    fn move_from(&mut self, mut src: Vec<T>, start: uint, end: uint) -> uint {
        for (a, b) in self.iter_mut().zip(src[mut start..end].iter_mut()) {
            mem::swap(a, b);
        }
        cmp::min(self.len(), end-start)
    }
}

/// Methods for mutable vectors with orderable elements, such as
/// in-place sorting.
pub trait MutableOrdSlice<T> for Sized? {
    /// Sorts the slice, in place.
    ///
    /// This is equivalent to `self.sort_by(|a, b| a.cmp(b))`.
    ///
    /// # Example
    ///
    /// ```rust
    /// let mut v = [-5i, 4, 1, -3, 2];
    ///
    /// v.sort();
    /// assert!(v == [-5i, -3, 1, 2, 4]);
    /// ```
    fn sort(&mut self);

    /// Mutates the slice to the next lexicographic permutation.
    ///
    /// Returns `true` if successful and `false` if the slice is at the
    /// last-ordered permutation.
    ///
    /// # Example
    ///
    /// ```rust
    /// let v: &mut [_] = &mut [0i, 1, 2];
    /// v.next_permutation();
    /// let b: &mut [_] = &mut [0i, 2, 1];
    /// assert!(v == b);
    /// v.next_permutation();
    /// let b: &mut [_] = &mut [1i, 0, 2];
    /// assert!(v == b);
    /// ```
    fn next_permutation(&mut self) -> bool;

    /// Mutates the slice to the previous lexicographic permutation.
    ///
    /// Returns `true` if successful and `false` if the slice is at the
    /// first-ordered permutation.
    ///
    /// # Example
    ///
    /// ```rust
    /// let v: &mut [_] = &mut [1i, 0, 2];
    /// v.prev_permutation();
    /// let b: &mut [_] = &mut [0i, 2, 1];
    /// assert!(v == b);
    /// v.prev_permutation();
    /// let b: &mut [_] = &mut [0i, 1, 2];
    /// assert!(v == b);
    /// ```
    fn prev_permutation(&mut self) -> bool;
}

impl<T: Ord> MutableOrdSlice<T> for [T] {
    #[inline]
    fn sort(&mut self) {
        self.sort_by(|a, b| a.cmp(b))
    }

    fn next_permutation(&mut self) -> bool {
        // These cases only have 1 permutation each, so we can't do anything.
        if self.len() < 2 { return false; }

        // Step 1: Identify the longest, rightmost weakly decreasing part of the vector
        let mut i = self.len() - 1;
        while i > 0 && self[i-1] >= self[i] {
            i -= 1;
        }

        // If that is the entire vector, this is the last-ordered permutation.
        if i == 0 {
            return false;
        }

        // Step 2: Find the rightmost element larger than the pivot (i-1)
        let mut j = self.len() - 1;
        while j >= i && self[j] <= self[i-1]  {
            j -= 1;
        }

        // Step 3: Swap that element with the pivot
        self.swap(j, i-1);

        // Step 4: Reverse the (previously) weakly decreasing part
        self[mut i..].reverse();

        true
    }

    fn prev_permutation(&mut self) -> bool {
        // These cases only have 1 permutation each, so we can't do anything.
        if self.len() < 2 { return false; }

        // Step 1: Identify the longest, rightmost weakly increasing part of the vector
        let mut i = self.len() - 1;
        while i > 0 && self[i-1] <= self[i] {
            i -= 1;
        }

        // If that is the entire vector, this is the first-ordered permutation.
        if i == 0 {
            return false;
        }

        // Step 2: Reverse the weakly increasing part
        self[mut i..].reverse();

        // Step 3: Find the rightmost element equal to or bigger than the pivot (i-1)
        let mut j = self.len() - 1;
        while j >= i && self[j-1] < self[i-1]  {
            j -= 1;
        }

        // Step 4: Swap that element with the pivot
        self.swap(i-1, j);

        true
    }
}

/// Unsafe operations
pub mod raw {
    pub use core::slice::raw::{buf_as_slice, mut_buf_as_slice};
    pub use core::slice::raw::{shift_ptr, pop_ptr};
}

#[cfg(test)]
mod tests {
    use std::cell::Cell;
    use std::default::Default;
    use std::mem;
    use std::prelude::*;
    use std::rand::{Rng, task_rng};
    use std::rc::Rc;
    use std::rt;
    use slice::*;

    use {Mutable, MutableSeq};
    use vec::Vec;

    fn square(n: uint) -> uint { n * n }

    fn is_odd(n: &uint) -> bool { *n % 2u == 1u }

    #[test]
    fn test_from_fn() {
        // Test on-stack from_fn.
        let mut v = Vec::from_fn(3u, square);
        {
            let v = v.as_slice();
            assert_eq!(v.len(), 3u);
            assert_eq!(v[0], 0u);
            assert_eq!(v[1], 1u);
            assert_eq!(v[2], 4u);
        }

        // Test on-heap from_fn.
        v = Vec::from_fn(5u, square);
        {
            let v = v.as_slice();
            assert_eq!(v.len(), 5u);
            assert_eq!(v[0], 0u);
            assert_eq!(v[1], 1u);
            assert_eq!(v[2], 4u);
            assert_eq!(v[3], 9u);
            assert_eq!(v[4], 16u);
        }
    }

    #[test]
    fn test_from_elem() {
        // Test on-stack from_elem.
        let mut v = Vec::from_elem(2u, 10u);
        {
            let v = v.as_slice();
            assert_eq!(v.len(), 2u);
            assert_eq!(v[0], 10u);
            assert_eq!(v[1], 10u);
        }

        // Test on-heap from_elem.
        v = Vec::from_elem(6u, 20u);
        {
            let v = v.as_slice();
            assert_eq!(v[0], 20u);
            assert_eq!(v[1], 20u);
            assert_eq!(v[2], 20u);
            assert_eq!(v[3], 20u);
            assert_eq!(v[4], 20u);
            assert_eq!(v[5], 20u);
        }
    }

    #[test]
    fn test_is_empty() {
        let xs: [int, ..0] = [];
        assert!(xs.is_empty());
        assert!(![0i].is_empty());
    }

    #[test]
    fn test_len_divzero() {
        type Z = [i8, ..0];
        let v0 : &[Z] = &[];
        let v1 : &[Z] = &[[]];
        let v2 : &[Z] = &[[], []];
        assert_eq!(mem::size_of::<Z>(), 0);
        assert_eq!(v0.len(), 0);
        assert_eq!(v1.len(), 1);
        assert_eq!(v2.len(), 2);
    }

    #[test]
    fn test_get() {
        let mut a = vec![11i];
        assert_eq!(a.as_slice().get(1), None);
        a = vec![11i, 12];
        assert_eq!(a.as_slice().get(1).unwrap(), &12);
        a = vec![11i, 12, 13];
        assert_eq!(a.as_slice().get(1).unwrap(), &12);
    }

    #[test]
    fn test_head() {
        let mut a = vec![];
        assert_eq!(a.as_slice().head(), None);
        a = vec![11i];
        assert_eq!(a.as_slice().head().unwrap(), &11);
        a = vec![11i, 12];
        assert_eq!(a.as_slice().head().unwrap(), &11);
    }

    #[test]
    fn test_head_mut() {
        let mut a = vec![];
        assert_eq!(a.as_mut_slice().head_mut(), None);
        a = vec![11i];
        assert_eq!(*a.as_mut_slice().head_mut().unwrap(), 11);
        a = vec![11i, 12];
        assert_eq!(*a.as_mut_slice().head_mut().unwrap(), 11);
    }

    #[test]
    fn test_tail() {
        let mut a = vec![11i];
        let b: &[int] = &[];
        assert_eq!(a.tail(), b);
        a = vec![11i, 12];
        let b: &[int] = &[12];
        assert_eq!(a.tail(), b);
    }

    #[test]
    fn test_tail_mut() {
        let mut a = vec![11i];
        let b: &mut [int] = &mut [];
        assert!(a.as_mut_slice().tail_mut() == b);
        a = vec![11i, 12];
        let b: &mut [int] = &mut [12];
        assert!(a.as_mut_slice().tail_mut() == b);
    }

    #[test]
    #[should_fail]
    fn test_tail_empty() {
        let a: Vec<int> = vec![];
        a.tail();
    }

    #[test]
    #[should_fail]
    fn test_tail_mut_empty() {
        let mut a: Vec<int> = vec![];
        a.as_mut_slice().tail_mut();
    }

    #[test]
    fn test_init() {
        let mut a = vec![11i];
        let b: &[int] = &[];
        assert_eq!(a.init(), b);
        a = vec![11i, 12];
        let b: &[int] = &[11];
        assert_eq!(a.init(), b);
    }

    #[test]
    fn test_init_mut() {
        let mut a = vec![11i];
        let b: &mut [int] = &mut [];
        assert!(a.as_mut_slice().init_mut() == b);
        a = vec![11i, 12];
        let b: &mut [int] = &mut [11];
        assert!(a.as_mut_slice().init_mut() == b);
    }

    #[test]
    #[should_fail]
    fn test_init_empty() {
        let a: Vec<int> = vec![];
        a.init();
    }

    #[test]
    #[should_fail]
    fn test_init_mut_empty() {
        let mut a: Vec<int> = vec![];
        a.as_mut_slice().init_mut();
    }

    #[test]
    fn test_last() {
        let mut a = vec![];
        assert_eq!(a.as_slice().last(), None);
        a = vec![11i];
        assert_eq!(a.as_slice().last().unwrap(), &11);
        a = vec![11i, 12];
        assert_eq!(a.as_slice().last().unwrap(), &12);
    }

    #[test]
    fn test_last_mut() {
        let mut a = vec![];
        assert_eq!(a.as_mut_slice().last_mut(), None);
        a = vec![11i];
        assert_eq!(*a.as_mut_slice().last_mut().unwrap(), 11);
        a = vec![11i, 12];
        assert_eq!(*a.as_mut_slice().last_mut().unwrap(), 12);
    }

    #[test]
    fn test_slice() {
        // Test fixed length vector.
        let vec_fixed = [1i, 2, 3, 4];
        let v_a = vec_fixed[1u..vec_fixed.len()].to_vec();
        assert_eq!(v_a.len(), 3u);
        let v_a = v_a.as_slice();
        assert_eq!(v_a[0], 2);
        assert_eq!(v_a[1], 3);
        assert_eq!(v_a[2], 4);

        // Test on stack.
        let vec_stack: &[_] = &[1i, 2, 3];
        let v_b = vec_stack[1u..3u].to_vec();
        assert_eq!(v_b.len(), 2u);
        let v_b = v_b.as_slice();
        assert_eq!(v_b[0], 2);
        assert_eq!(v_b[1], 3);

        // Test `Box<[T]>`
        let vec_unique = vec![1i, 2, 3, 4, 5, 6];
        let v_d = vec_unique[1u..6u].to_vec();
        assert_eq!(v_d.len(), 5u);
        let v_d = v_d.as_slice();
        assert_eq!(v_d[0], 2);
        assert_eq!(v_d[1], 3);
        assert_eq!(v_d[2], 4);
        assert_eq!(v_d[3], 5);
        assert_eq!(v_d[4], 6);
    }

    #[test]
    fn test_slice_from() {
        let vec: &[int] = &[1, 2, 3, 4];
        assert_eq!(vec[0..], vec);
        let b: &[int] = &[3, 4];
        assert_eq!(vec[2..], b);
        let b: &[int] = &[];
        assert_eq!(vec[4..], b);
    }

    #[test]
    fn test_slice_to() {
        let vec: &[int] = &[1, 2, 3, 4];
        assert_eq!(vec[..4], vec);
        let b: &[int] = &[1, 2];
        assert_eq!(vec[..2], b);
        let b: &[int] = &[];
        assert_eq!(vec[..0], b);
    }


    #[test]
    fn test_pop() {
        let mut v = vec![5i];
        let e = v.pop();
        assert_eq!(v.len(), 0);
        assert_eq!(e, Some(5));
        let f = v.pop();
        assert_eq!(f, None);
        let g = v.pop();
        assert_eq!(g, None);
    }

    #[test]
    fn test_swap_remove() {
        let mut v = vec![1i, 2, 3, 4, 5];
        let mut e = v.swap_remove(0);
        assert_eq!(e, Some(1));
        assert_eq!(v, vec![5i, 2, 3, 4]);
        e = v.swap_remove(3);
        assert_eq!(e, Some(4));
        assert_eq!(v, vec![5i, 2, 3]);

        e = v.swap_remove(3);
        assert_eq!(e, None);
        assert_eq!(v, vec![5i, 2, 3]);
    }

    #[test]
    fn test_swap_remove_noncopyable() {
        // Tests that we don't accidentally run destructors twice.
        let mut v = vec![rt::exclusive::Exclusive::new(()),
                         rt::exclusive::Exclusive::new(()),
                         rt::exclusive::Exclusive::new(())];
        let mut _e = v.swap_remove(0);
        assert_eq!(v.len(), 2);
        _e = v.swap_remove(1);
        assert_eq!(v.len(), 1);
        _e = v.swap_remove(0);
        assert_eq!(v.len(), 0);
    }

    #[test]
    fn test_push() {
        // Test on-stack push().
        let mut v = vec![];
        v.push(1i);
        assert_eq!(v.len(), 1u);
        assert_eq!(v.as_slice()[0], 1);

        // Test on-heap push().
        v.push(2i);
        assert_eq!(v.len(), 2u);
        assert_eq!(v.as_slice()[0], 1);
        assert_eq!(v.as_slice()[1], 2);
    }

    #[test]
    fn test_grow() {
        // Test on-stack grow().
        let mut v = vec![];
        v.grow(2u, 1i);
        {
            let v = v.as_slice();
            assert_eq!(v.len(), 2u);
            assert_eq!(v[0], 1);
            assert_eq!(v[1], 1);
        }

        // Test on-heap grow().
        v.grow(3u, 2i);
        {
            let v = v.as_slice();
            assert_eq!(v.len(), 5u);
            assert_eq!(v[0], 1);
            assert_eq!(v[1], 1);
            assert_eq!(v[2], 2);
            assert_eq!(v[3], 2);
            assert_eq!(v[4], 2);
        }
    }

    #[test]
    fn test_grow_fn() {
        let mut v = vec![];
        v.grow_fn(3u, square);
        let v = v.as_slice();
        assert_eq!(v.len(), 3u);
        assert_eq!(v[0], 0u);
        assert_eq!(v[1], 1u);
        assert_eq!(v[2], 4u);
    }

    #[test]
    fn test_truncate() {
        let mut v = vec![box 6i,box 5,box 4];
        v.truncate(1);
        let v = v.as_slice();
        assert_eq!(v.len(), 1);
        assert_eq!(*(v[0]), 6);
        // If the unsafe block didn't drop things properly, we blow up here.
    }

    #[test]
    fn test_clear() {
        let mut v = vec![box 6i,box 5,box 4];
        v.clear();
        assert_eq!(v.len(), 0);
        // If the unsafe block didn't drop things properly, we blow up here.
    }

    #[test]
    fn test_dedup() {
        fn case(a: Vec<uint>, b: Vec<uint>) {
            let mut v = a;
            v.dedup();
            assert_eq!(v, b);
        }
        case(vec![], vec![]);
        case(vec![1u], vec![1]);
        case(vec![1u,1], vec![1]);
        case(vec![1u,2,3], vec![1,2,3]);
        case(vec![1u,1,2,3], vec![1,2,3]);
        case(vec![1u,2,2,3], vec![1,2,3]);
        case(vec![1u,2,3,3], vec![1,2,3]);
        case(vec![1u,1,2,2,2,3,3], vec![1,2,3]);
    }

    #[test]
    fn test_dedup_unique() {
        let mut v0 = vec![box 1i, box 1, box 2, box 3];
        v0.dedup();
        let mut v1 = vec![box 1i, box 2, box 2, box 3];
        v1.dedup();
        let mut v2 = vec![box 1i, box 2, box 3, box 3];
        v2.dedup();
        /*
         * If the boxed pointers were leaked or otherwise misused, valgrind
         * and/or rustrt should raise errors.
         */
    }

    #[test]
    fn test_dedup_shared() {
        let mut v0 = vec![box 1i, box 1, box 2, box 3];
        v0.dedup();
        let mut v1 = vec![box 1i, box 2, box 2, box 3];
        v1.dedup();
        let mut v2 = vec![box 1i, box 2, box 3, box 3];
        v2.dedup();
        /*
         * If the pointers were leaked or otherwise misused, valgrind and/or
         * rustrt should raise errors.
         */
    }

    #[test]
    fn test_retain() {
        let mut v = vec![1u, 2, 3, 4, 5];
        v.retain(is_odd);
        assert_eq!(v, vec![1u, 3, 5]);
    }

    #[test]
    fn test_element_swaps() {
        let mut v = [1i, 2, 3];
        for (i, (a, b)) in ElementSwaps::new(v.len()).enumerate() {
            v.swap(a, b);
            match i {
                0 => assert!(v == [1, 3, 2]),
                1 => assert!(v == [3, 1, 2]),
                2 => assert!(v == [3, 2, 1]),
                3 => assert!(v == [2, 3, 1]),
                4 => assert!(v == [2, 1, 3]),
                5 => assert!(v == [1, 2, 3]),
                _ => panic!(),
            }
        }
    }

    #[test]
    fn test_permutations() {
        {
            let v: [int, ..0] = [];
            let mut it = v.permutations();
            let (min_size, max_opt) = it.size_hint();
            assert_eq!(min_size, 1);
            assert_eq!(max_opt.unwrap(), 1);
            assert_eq!(it.next(), Some(v.as_slice().to_vec()));
            assert_eq!(it.next(), None);
        }
        {
            let v = ["Hello".to_string()];
            let mut it = v.permutations();
            let (min_size, max_opt) = it.size_hint();
            assert_eq!(min_size, 1);
            assert_eq!(max_opt.unwrap(), 1);
            assert_eq!(it.next(), Some(v.as_slice().to_vec()));
            assert_eq!(it.next(), None);
        }
        {
            let v = [1i, 2, 3];
            let mut it = v.permutations();
            let (min_size, max_opt) = it.size_hint();
            assert_eq!(min_size, 3*2);
            assert_eq!(max_opt.unwrap(), 3*2);
            assert_eq!(it.next(), Some(vec![1,2,3]));
            assert_eq!(it.next(), Some(vec![1,3,2]));
            assert_eq!(it.next(), Some(vec![3,1,2]));
            let (min_size, max_opt) = it.size_hint();
            assert_eq!(min_size, 3);
            assert_eq!(max_opt.unwrap(), 3);
            assert_eq!(it.next(), Some(vec![3,2,1]));
            assert_eq!(it.next(), Some(vec![2,3,1]));
            assert_eq!(it.next(), Some(vec![2,1,3]));
            assert_eq!(it.next(), None);
        }
        {
            // check that we have N! permutations
            let v = ['A', 'B', 'C', 'D', 'E', 'F'];
            let mut amt = 0;
            let mut it = v.permutations();
            let (min_size, max_opt) = it.size_hint();
            for _perm in it {
                amt += 1;
            }
            assert_eq!(amt, it.swaps.swaps_made);
            assert_eq!(amt, min_size);
            assert_eq!(amt, 2 * 3 * 4 * 5 * 6);
            assert_eq!(amt, max_opt.unwrap());
        }
    }

    #[test]
    fn test_lexicographic_permutations() {
        let v : &mut[int] = &mut[1i, 2, 3, 4, 5];
        assert!(v.prev_permutation() == false);
        assert!(v.next_permutation());
        let b: &mut[int] = &mut[1, 2, 3, 5, 4];
        assert!(v == b);
        assert!(v.prev_permutation());
        let b: &mut[int] = &mut[1, 2, 3, 4, 5];
        assert!(v == b);
        assert!(v.next_permutation());
        assert!(v.next_permutation());
        let b: &mut[int] = &mut[1, 2, 4, 3, 5];
        assert!(v == b);
        assert!(v.next_permutation());
        let b: &mut[int] = &mut[1, 2, 4, 5, 3];
        assert!(v == b);

        let v : &mut[int] = &mut[1i, 0, 0, 0];
        assert!(v.next_permutation() == false);
        assert!(v.prev_permutation());
        let b: &mut[int] = &mut[0, 1, 0, 0];
        assert!(v == b);
        assert!(v.prev_permutation());
        let b: &mut[int] = &mut[0, 0, 1, 0];
        assert!(v == b);
        assert!(v.prev_permutation());
        let b: &mut[int] = &mut[0, 0, 0, 1];
        assert!(v == b);
        assert!(v.prev_permutation() == false);
    }

    #[test]
    fn test_lexicographic_permutations_empty_and_short() {
        let empty : &mut[int] = &mut[];
        assert!(empty.next_permutation() == false);
        let b: &mut[int] = &mut[];
        assert!(empty == b);
        assert!(empty.prev_permutation() == false);
        assert!(empty == b);

        let one_elem : &mut[int] = &mut[4i];
        assert!(one_elem.prev_permutation() == false);
        let b: &mut[int] = &mut[4];
        assert!(one_elem == b);
        assert!(one_elem.next_permutation() == false);
        assert!(one_elem == b);

        let two_elem : &mut[int] = &mut[1i, 2];
        assert!(two_elem.prev_permutation() == false);
        let b : &mut[int] = &mut[1, 2];
        let c : &mut[int] = &mut[2, 1];
        assert!(two_elem == b);
        assert!(two_elem.next_permutation());
        assert!(two_elem == c);
        assert!(two_elem.next_permutation() == false);
        assert!(two_elem == c);
        assert!(two_elem.prev_permutation());
        assert!(two_elem == b);
        assert!(two_elem.prev_permutation() == false);
        assert!(two_elem == b);
    }

    #[test]
    fn test_position_elem() {
        assert!([].position_elem(&1i).is_none());

        let v1 = vec![1i, 2, 3, 3, 2, 5];
        assert_eq!(v1.as_slice().position_elem(&1), Some(0u));
        assert_eq!(v1.as_slice().position_elem(&2), Some(1u));
        assert_eq!(v1.as_slice().position_elem(&5), Some(5u));
        assert!(v1.as_slice().position_elem(&4).is_none());
    }

    #[test]
    fn test_binary_search_elem() {
        assert_eq!([1i,2,3,4,5].binary_search_elem(&5).found(), Some(4));
        assert_eq!([1i,2,3,4,5].binary_search_elem(&4).found(), Some(3));
        assert_eq!([1i,2,3,4,5].binary_search_elem(&3).found(), Some(2));
        assert_eq!([1i,2,3,4,5].binary_search_elem(&2).found(), Some(1));
        assert_eq!([1i,2,3,4,5].binary_search_elem(&1).found(), Some(0));

        assert_eq!([2i,4,6,8,10].binary_search_elem(&1).found(), None);
        assert_eq!([2i,4,6,8,10].binary_search_elem(&5).found(), None);
        assert_eq!([2i,4,6,8,10].binary_search_elem(&4).found(), Some(1));
        assert_eq!([2i,4,6,8,10].binary_search_elem(&10).found(), Some(4));

        assert_eq!([2i,4,6,8].binary_search_elem(&1).found(), None);
        assert_eq!([2i,4,6,8].binary_search_elem(&5).found(), None);
        assert_eq!([2i,4,6,8].binary_search_elem(&4).found(), Some(1));
        assert_eq!([2i,4,6,8].binary_search_elem(&8).found(), Some(3));

        assert_eq!([2i,4,6].binary_search_elem(&1).found(), None);
        assert_eq!([2i,4,6].binary_search_elem(&5).found(), None);
        assert_eq!([2i,4,6].binary_search_elem(&4).found(), Some(1));
        assert_eq!([2i,4,6].binary_search_elem(&6).found(), Some(2));

        assert_eq!([2i,4].binary_search_elem(&1).found(), None);
        assert_eq!([2i,4].binary_search_elem(&5).found(), None);
        assert_eq!([2i,4].binary_search_elem(&2).found(), Some(0));
        assert_eq!([2i,4].binary_search_elem(&4).found(), Some(1));

        assert_eq!([2i].binary_search_elem(&1).found(), None);
        assert_eq!([2i].binary_search_elem(&5).found(), None);
        assert_eq!([2i].binary_search_elem(&2).found(), Some(0));

        assert_eq!([].binary_search_elem(&1i).found(), None);
        assert_eq!([].binary_search_elem(&5i).found(), None);

        assert!([1i,1,1,1,1].binary_search_elem(&1).found() != None);
        assert!([1i,1,1,1,2].binary_search_elem(&1).found() != None);
        assert!([1i,1,1,2,2].binary_search_elem(&1).found() != None);
        assert!([1i,1,2,2,2].binary_search_elem(&1).found() != None);
        assert_eq!([1i,2,2,2,2].binary_search_elem(&1).found(), Some(0));

        assert_eq!([1i,2,3,4,5].binary_search_elem(&6).found(), None);
        assert_eq!([1i,2,3,4,5].binary_search_elem(&0).found(), None);
    }

    #[test]
    fn test_reverse() {
        let mut v: Vec<int> = vec![10i, 20];
        assert_eq!(v[0], 10);
        assert_eq!(v[1], 20);
        v.reverse();
        assert_eq!(v[0], 20);
        assert_eq!(v[1], 10);

        let mut v3: Vec<int> = vec![];
        v3.reverse();
        assert!(v3.is_empty());
    }

    #[test]
    fn test_sort() {
        for len in range(4u, 25) {
            for _ in range(0i, 100) {
                let mut v = task_rng().gen_iter::<uint>().take(len)
                                      .collect::<Vec<uint>>();
                let mut v1 = v.clone();

                v.as_mut_slice().sort();
                assert!(v.as_slice().windows(2).all(|w| w[0] <= w[1]));

                v1.as_mut_slice().sort_by(|a, b| a.cmp(b));
                assert!(v1.as_slice().windows(2).all(|w| w[0] <= w[1]));

                v1.as_mut_slice().sort_by(|a, b| b.cmp(a));
                assert!(v1.as_slice().windows(2).all(|w| w[0] >= w[1]));
            }
        }

        // shouldn't panic
        let mut v: [uint, .. 0] = [];
        v.sort();

        let mut v = [0xDEADBEEFu];
        v.sort();
        assert!(v == [0xDEADBEEF]);
    }

    #[test]
    fn test_sort_stability() {
        for len in range(4i, 25) {
            for _ in range(0u, 10) {
                let mut counts = [0i, .. 10];

                // create a vector like [(6, 1), (5, 1), (6, 2), ...],
                // where the first item of each tuple is random, but
                // the second item represents which occurrence of that
                // number this element is, i.e. the second elements
                // will occur in sorted order.
                let mut v = range(0, len).map(|_| {
                        let n = task_rng().gen::<uint>() % 10;
                        counts[n] += 1;
                        (n, counts[n])
                    }).collect::<Vec<(uint, int)>>();

                // only sort on the first element, so an unstable sort
                // may mix up the counts.
                v.sort_by(|&(a,_), &(b,_)| a.cmp(&b));

                // this comparison includes the count (the second item
                // of the tuple), so elements with equal first items
                // will need to be ordered with increasing
                // counts... i.e. exactly asserting that this sort is
                // stable.
                assert!(v.as_slice().windows(2).all(|w| w[0] <= w[1]));
            }
        }
    }

    #[test]
    fn test_partition() {
        assert_eq!((vec![]).partition(|x: &int| *x < 3), (vec![], vec![]));
        assert_eq!((vec![1i, 2, 3]).partition(|x: &int| *x < 4), (vec![1, 2, 3], vec![]));
        assert_eq!((vec![1i, 2, 3]).partition(|x: &int| *x < 2), (vec![1], vec![2, 3]));
        assert_eq!((vec![1i, 2, 3]).partition(|x: &int| *x < 0), (vec![], vec![1, 2, 3]));
    }

    #[test]
    fn test_partitioned() {
        assert_eq!(([]).partitioned(|x: &int| *x < 3), (vec![], vec![]));
        assert_eq!(([1i, 2, 3]).partitioned(|x: &int| *x < 4), (vec![1, 2, 3], vec![]));
        assert_eq!(([1i, 2, 3]).partitioned(|x: &int| *x < 2), (vec![1], vec![2, 3]));
        assert_eq!(([1i, 2, 3]).partitioned(|x: &int| *x < 0), (vec![], vec![1, 2, 3]));
    }

    #[test]
    fn test_concat() {
        let v: [Vec<int>, ..0] = [];
        assert_eq!(v.concat_vec(), vec![]);
        assert_eq!([vec![1i], vec![2i,3i]].concat_vec(), vec![1, 2, 3]);

        let v: [&[int], ..2] = [&[1], &[2, 3]];
        assert_eq!(v.connect_vec(&0), vec![1, 0, 2, 3]);
        let v: [&[int], ..3] = [&[1], &[2], &[3]];
        assert_eq!(v.connect_vec(&0), vec![1, 0, 2, 0, 3]);
    }

    #[test]
    fn test_connect() {
        let v: [Vec<int>, ..0] = [];
        assert_eq!(v.connect_vec(&0), vec![]);
        assert_eq!([vec![1i], vec![2i, 3]].connect_vec(&0), vec![1, 0, 2, 3]);
        assert_eq!([vec![1i], vec![2i], vec![3i]].connect_vec(&0), vec![1, 0, 2, 0, 3]);

        let v: [&[int], ..2] = [&[1], &[2, 3]];
        assert_eq!(v.connect_vec(&0), vec![1, 0, 2, 3]);
        let v: [&[int], ..3] = [&[1], &[2], &[3]];
        assert_eq!(v.connect_vec(&0), vec![1, 0, 2, 0, 3]);
    }

    #[test]
    fn test_insert() {
        let mut a = vec![1i, 2, 4];
        a.insert(2, 3);
        assert_eq!(a, vec![1, 2, 3, 4]);

        let mut a = vec![1i, 2, 3];
        a.insert(0, 0);
        assert_eq!(a, vec![0, 1, 2, 3]);

        let mut a = vec![1i, 2, 3];
        a.insert(3, 4);
        assert_eq!(a, vec![1, 2, 3, 4]);

        let mut a = vec![];
        a.insert(0, 1i);
        assert_eq!(a, vec![1]);
    }

    #[test]
    #[should_fail]
    fn test_insert_oob() {
        let mut a = vec![1i, 2, 3];
        a.insert(4, 5);
    }

    #[test]
    fn test_remove() {
        let mut a = vec![1i,2,3,4];

        assert_eq!(a.remove(2), Some(3));
        assert_eq!(a, vec![1i,2,4]);

        assert_eq!(a.remove(2), Some(4));
        assert_eq!(a, vec![1i,2]);

        assert_eq!(a.remove(2), None);
        assert_eq!(a, vec![1i,2]);

        assert_eq!(a.remove(0), Some(1));
        assert_eq!(a, vec![2i]);

        assert_eq!(a.remove(0), Some(2));
        assert_eq!(a, vec![]);

        assert_eq!(a.remove(0), None);
        assert_eq!(a.remove(10), None);
    }

    #[test]
    fn test_capacity() {
        let mut v = vec![0u64];
        v.reserve_exact(10u);
        assert_eq!(v.capacity(), 10u);
        let mut v = vec![0u32];
        v.reserve_exact(10u);
        assert_eq!(v.capacity(), 10u);
    }

    #[test]
    fn test_slice_2() {
        let v = vec![1i, 2, 3, 4, 5];
        let v = v.slice(1u, 3u);
        assert_eq!(v.len(), 2u);
        assert_eq!(v[0], 2);
        assert_eq!(v[1], 3);
    }


    #[test]
    #[should_fail]
    fn test_from_fn_fail() {
        Vec::from_fn(100, |v| {
            if v == 50 { panic!() }
            box 0i
        });
    }

    #[test]
    #[should_fail]
    fn test_from_elem_fail() {

        struct S {
            f: Cell<int>,
            boxes: (Box<int>, Rc<int>)
        }

        impl Clone for S {
            fn clone(&self) -> S {
                self.f.set(self.f.get() + 1);
                if self.f.get() == 10 { panic!() }
                S { f: self.f, boxes: self.boxes.clone() }
            }
        }

        let s = S { f: Cell::new(0), boxes: (box 0, Rc::new(0)) };
        let _ = Vec::from_elem(100, s);
    }

    #[test]
    #[should_fail]
    fn test_grow_fn_fail() {
        let mut v = vec![];
        v.grow_fn(100, |i| {
            if i == 50 {
                panic!()
            }
            (box 0i, Rc::new(0i))
        })
    }

    #[test]
    #[should_fail]
    fn test_permute_fail() {
        let v = [(box 0i, Rc::new(0i)), (box 0i, Rc::new(0i)),
                 (box 0i, Rc::new(0i)), (box 0i, Rc::new(0i))];
        let mut i = 0u;
        for _ in v.permutations() {
            if i == 2 {
                panic!()
            }
            i += 1;
        }
    }

    #[test]
    fn test_total_ord() {
        let c: &[int] = &[1, 2, 3];
        [1, 2, 3, 4].cmp(& c) == Greater;
        let c: &[int] = &[1, 2, 3, 4];
        [1, 2, 3].cmp(& c) == Less;
        let c: &[int] = &[1, 2, 3, 6];
        [1, 2, 3, 4].cmp(& c) == Equal;
        let c: &[int] = &[1, 2, 3, 4, 5, 6];
        [1, 2, 3, 4, 5, 5, 5, 5].cmp(& c) == Less;
        let c: &[int] = &[1, 2, 3, 4];
        [2, 2].cmp(& c) == Greater;
    }

    #[test]
    fn test_iterator() {
        let xs = [1i, 2, 5, 10, 11];
        let mut it = xs.iter();
        assert_eq!(it.size_hint(), (5, Some(5)));
        assert_eq!(it.next().unwrap(), &1);
        assert_eq!(it.size_hint(), (4, Some(4)));
        assert_eq!(it.next().unwrap(), &2);
        assert_eq!(it.size_hint(), (3, Some(3)));
        assert_eq!(it.next().unwrap(), &5);
        assert_eq!(it.size_hint(), (2, Some(2)));
        assert_eq!(it.next().unwrap(), &10);
        assert_eq!(it.size_hint(), (1, Some(1)));
        assert_eq!(it.next().unwrap(), &11);
        assert_eq!(it.size_hint(), (0, Some(0)));
        assert!(it.next().is_none());
    }

    #[test]
    fn test_random_access_iterator() {
        let xs = [1i, 2, 5, 10, 11];
        let mut it = xs.iter();

        assert_eq!(it.indexable(), 5);
        assert_eq!(it.idx(0).unwrap(), &1);
        assert_eq!(it.idx(2).unwrap(), &5);
        assert_eq!(it.idx(4).unwrap(), &11);
        assert!(it.idx(5).is_none());

        assert_eq!(it.next().unwrap(), &1);
        assert_eq!(it.indexable(), 4);
        assert_eq!(it.idx(0).unwrap(), &2);
        assert_eq!(it.idx(3).unwrap(), &11);
        assert!(it.idx(4).is_none());

        assert_eq!(it.next().unwrap(), &2);
        assert_eq!(it.indexable(), 3);
        assert_eq!(it.idx(1).unwrap(), &10);
        assert!(it.idx(3).is_none());

        assert_eq!(it.next().unwrap(), &5);
        assert_eq!(it.indexable(), 2);
        assert_eq!(it.idx(1).unwrap(), &11);

        assert_eq!(it.next().unwrap(), &10);
        assert_eq!(it.indexable(), 1);
        assert_eq!(it.idx(0).unwrap(), &11);
        assert!(it.idx(1).is_none());

        assert_eq!(it.next().unwrap(), &11);
        assert_eq!(it.indexable(), 0);
        assert!(it.idx(0).is_none());

        assert!(it.next().is_none());
    }

    #[test]
    fn test_iter_size_hints() {
        let mut xs = [1i, 2, 5, 10, 11];
        assert_eq!(xs.iter().size_hint(), (5, Some(5)));
        assert_eq!(xs.iter_mut().size_hint(), (5, Some(5)));
    }

    #[test]
    fn test_iter_clone() {
        let xs = [1i, 2, 5];
        let mut it = xs.iter();
        it.next();
        let mut jt = it.clone();
        assert_eq!(it.next(), jt.next());
        assert_eq!(it.next(), jt.next());
        assert_eq!(it.next(), jt.next());
    }

    #[test]
    fn test_mut_iterator() {
        let mut xs = [1i, 2, 3, 4, 5];
        for x in xs.iter_mut() {
            *x += 1;
        }
        assert!(xs == [2, 3, 4, 5, 6])
    }

    #[test]
    fn test_rev_iterator() {

        let xs = [1i, 2, 5, 10, 11];
        let ys = [11, 10, 5, 2, 1];
        let mut i = 0;
        for &x in xs.iter().rev() {
            assert_eq!(x, ys[i]);
            i += 1;
        }
        assert_eq!(i, 5);
    }

    #[test]
    fn test_mut_rev_iterator() {
        let mut xs = [1u, 2, 3, 4, 5];
        for (i,x) in xs.iter_mut().rev().enumerate() {
            *x += i;
        }
        assert!(xs == [5, 5, 5, 5, 5])
    }

    #[test]
    fn test_move_iterator() {
        let xs = vec![1u,2,3,4,5];
        assert_eq!(xs.into_iter().fold(0, |a: uint, b: uint| 10*a + b), 12345);
    }

    #[test]
    fn test_move_rev_iterator() {
        let xs = vec![1u,2,3,4,5];
        assert_eq!(xs.into_iter().rev().fold(0, |a: uint, b: uint| 10*a + b), 54321);
    }

    #[test]
    fn test_splitator() {
        let xs = &[1i,2,3,4,5];

        let splits: &[&[int]] = &[&[1], &[3], &[5]];
        assert_eq!(xs.split(|x| *x % 2 == 0).collect::<Vec<&[int]>>().as_slice(),
                   splits);
        let splits: &[&[int]] = &[&[], &[2,3,4,5]];
        assert_eq!(xs.split(|x| *x == 1).collect::<Vec<&[int]>>().as_slice(),
                   splits);
        let splits: &[&[int]] = &[&[1,2,3,4], &[]];
        assert_eq!(xs.split(|x| *x == 5).collect::<Vec<&[int]>>().as_slice(),
                   splits);
        let splits: &[&[int]] = &[&[1,2,3,4,5]];
        assert_eq!(xs.split(|x| *x == 10).collect::<Vec<&[int]>>().as_slice(),
                   splits);
        let splits: &[&[int]] = &[&[], &[], &[], &[], &[], &[]];
        assert_eq!(xs.split(|_| true).collect::<Vec<&[int]>>().as_slice(),
                   splits);

        let xs: &[int] = &[];
        let splits: &[&[int]] = &[&[]];
        assert_eq!(xs.split(|x| *x == 5).collect::<Vec<&[int]>>().as_slice(), splits);
    }

    #[test]
    fn test_splitnator() {
        let xs = &[1i,2,3,4,5];

        let splits: &[&[int]] = &[&[1,2,3,4,5]];
        assert_eq!(xs.splitn(0, |x| *x % 2 == 0).collect::<Vec<&[int]>>().as_slice(),
                   splits);
        let splits: &[&[int]] = &[&[1], &[3,4,5]];
        assert_eq!(xs.splitn(1, |x| *x % 2 == 0).collect::<Vec<&[int]>>().as_slice(),
                   splits);
        let splits: &[&[int]] = &[&[], &[], &[], &[4,5]];
        assert_eq!(xs.splitn(3, |_| true).collect::<Vec<&[int]>>().as_slice(),
                   splits);

        let xs: &[int] = &[];
        let splits: &[&[int]] = &[&[]];
        assert_eq!(xs.splitn(1, |x| *x == 5).collect::<Vec<&[int]>>().as_slice(), splits);
    }

    #[test]
    fn test_splitnator_mut() {
        let xs = &mut [1i,2,3,4,5];

        let splits: &[&mut [int]] = &[&mut [1,2,3,4,5]];
        assert_eq!(xs.splitn_mut(0, |x| *x % 2 == 0).collect::<Vec<&mut [int]>>().as_slice(),
                   splits);
        let splits: &[&mut [int]] = &[&mut [1], &mut [3,4,5]];
        assert_eq!(xs.splitn_mut(1, |x| *x % 2 == 0).collect::<Vec<&mut [int]>>().as_slice(),
                   splits);
        let splits: &[&mut [int]] = &[&mut [], &mut [], &mut [], &mut [4,5]];
        assert_eq!(xs.splitn_mut(3, |_| true).collect::<Vec<&mut [int]>>().as_slice(),
                   splits);

        let xs: &mut [int] = &mut [];
        let splits: &[&mut [int]] = &[&mut []];
        assert_eq!(xs.splitn_mut(1, |x| *x == 5).collect::<Vec<&mut [int]>>().as_slice(),
                   splits);
    }

    #[test]
    fn test_rsplitator() {
        let xs = &[1i,2,3,4,5];

        let splits: &[&[int]] = &[&[5], &[3], &[1]];
        assert_eq!(xs.split(|x| *x % 2 == 0).rev().collect::<Vec<&[int]>>().as_slice(),
                   splits);
        let splits: &[&[int]] = &[&[2,3,4,5], &[]];
        assert_eq!(xs.split(|x| *x == 1).rev().collect::<Vec<&[int]>>().as_slice(),
                   splits);
        let splits: &[&[int]] = &[&[], &[1,2,3,4]];
        assert_eq!(xs.split(|x| *x == 5).rev().collect::<Vec<&[int]>>().as_slice(),
                   splits);
        let splits: &[&[int]] = &[&[1,2,3,4,5]];
        assert_eq!(xs.split(|x| *x == 10).rev().collect::<Vec<&[int]>>().as_slice(),
                   splits);

        let xs: &[int] = &[];
        let splits: &[&[int]] = &[&[]];
        assert_eq!(xs.split(|x| *x == 5).rev().collect::<Vec<&[int]>>().as_slice(), splits);
    }

    #[test]
    fn test_rsplitnator() {
        let xs = &[1,2,3,4,5];

        let splits: &[&[int]] = &[&[1,2,3,4,5]];
        assert_eq!(xs.rsplitn(0, |x| *x % 2 == 0).collect::<Vec<&[int]>>().as_slice(),
                   splits);
        let splits: &[&[int]] = &[&[5], &[1,2,3]];
        assert_eq!(xs.rsplitn(1, |x| *x % 2 == 0).collect::<Vec<&[int]>>().as_slice(),
                   splits);
        let splits: &[&[int]] = &[&[], &[], &[], &[1,2]];
        assert_eq!(xs.rsplitn(3, |_| true).collect::<Vec<&[int]>>().as_slice(),
                   splits);

        let xs: &[int] = &[];
        let splits: &[&[int]] = &[&[]];
        assert_eq!(xs.rsplitn(1, |x| *x == 5).collect::<Vec<&[int]>>().as_slice(), splits);
    }

    #[test]
    fn test_windowsator() {
        let v = &[1i,2,3,4];

        let wins: &[&[int]] = &[&[1,2], &[2,3], &[3,4]];
        assert_eq!(v.windows(2).collect::<Vec<&[int]>>().as_slice(), wins);
        let wins: &[&[int]] = &[&[1i,2,3], &[2,3,4]];
        assert_eq!(v.windows(3).collect::<Vec<&[int]>>().as_slice(), wins);
        assert!(v.windows(6).next().is_none());
    }

    #[test]
    #[should_fail]
    fn test_windowsator_0() {
        let v = &[1i,2,3,4];
        let _it = v.windows(0);
    }

    #[test]
    fn test_chunksator() {
        let v = &[1i,2,3,4,5];

        let chunks: &[&[int]] = &[&[1i,2], &[3,4], &[5]];
        assert_eq!(v.chunks(2).collect::<Vec<&[int]>>().as_slice(), chunks);
        let chunks: &[&[int]] = &[&[1i,2,3], &[4,5]];
        assert_eq!(v.chunks(3).collect::<Vec<&[int]>>().as_slice(), chunks);
        let chunks: &[&[int]] = &[&[1i,2,3,4,5]];
        assert_eq!(v.chunks(6).collect::<Vec<&[int]>>().as_slice(), chunks);

        let chunks: &[&[int]] = &[&[5i], &[3,4], &[1,2]];
        assert_eq!(v.chunks(2).rev().collect::<Vec<&[int]>>().as_slice(), chunks);
        let mut it = v.chunks(2);
        assert_eq!(it.indexable(), 3);
        let chunk: &[int] = &[1,2];
        assert_eq!(it.idx(0).unwrap(), chunk);
        let chunk: &[int] = &[3,4];
        assert_eq!(it.idx(1).unwrap(), chunk);
        let chunk: &[int] = &[5];
        assert_eq!(it.idx(2).unwrap(), chunk);
        assert_eq!(it.idx(3), None);
    }

    #[test]
    #[should_fail]
    fn test_chunksator_0() {
        let v = &[1i,2,3,4];
        let _it = v.chunks(0);
    }

    #[test]
    fn test_move_from() {
        let mut a = [1i,2,3,4,5];
        let b = vec![6i,7,8];
        assert_eq!(a.move_from(b, 0, 3), 3);
        assert!(a == [6i,7,8,4,5]);
        let mut a = [7i,2,8,1];
        let b = vec![3i,1,4,1,5,9];
        assert_eq!(a.move_from(b, 0, 6), 4);
        assert!(a == [3i,1,4,1]);
        let mut a = [1i,2,3,4];
        let b = vec![5i,6,7,8,9,0];
        assert_eq!(a.move_from(b, 2, 3), 1);
        assert!(a == [7i,2,3,4]);
        let mut a = [1i,2,3,4,5];
        let b = vec![5i,6,7,8,9,0];
        assert_eq!(a[mut 2..4].move_from(b,1,6), 2);
        assert!(a == [1i,2,6,7,5]);
    }

    #[test]
    fn test_reverse_part() {
        let mut values = [1i,2,3,4,5];
        values[mut 1..4].reverse();
        assert!(values == [1,4,3,2,5]);
    }

    #[test]
    fn test_show() {
        macro_rules! test_show_vec(
            ($x:expr, $x_str:expr) => ({
                let (x, x_str) = ($x, $x_str);
                assert_eq!(format!("{}", x), x_str);
                assert_eq!(format!("{}", x.as_slice()), x_str);
            })
        )
        let empty: Vec<int> = vec![];
        test_show_vec!(empty, "[]".to_string());
        test_show_vec!(vec![1i], "[1]".to_string());
        test_show_vec!(vec![1i, 2, 3], "[1, 2, 3]".to_string());
        test_show_vec!(vec![vec![], vec![1u], vec![1u, 1u]],
                       "[[], [1], [1, 1]]".to_string());

        let empty_mut: &mut [int] = &mut[];
        test_show_vec!(empty_mut, "[]".to_string());
        let v: &mut[int] = &mut[1];
        test_show_vec!(v, "[1]".to_string());
        let v: &mut[int] = &mut[1, 2, 3];
        test_show_vec!(v, "[1, 2, 3]".to_string());
        let v: &mut [&mut[uint]] = &mut[&mut[], &mut[1u], &mut[1u, 1u]];
        test_show_vec!(v, "[[], [1], [1, 1]]".to_string());
    }

    #[test]
    fn test_vec_default() {
        macro_rules! t (
            ($ty:ty) => {{
                let v: $ty = Default::default();
                assert!(v.is_empty());
            }}
        );

        t!(&[int]);
        t!(Vec<int>);
    }

    #[test]
    fn test_bytes_set_memory() {
        use slice::bytes::MutableByteVector;
        let mut values = [1u8,2,3,4,5];
        values[mut 0..5].set_memory(0xAB);
        assert!(values == [0xAB, 0xAB, 0xAB, 0xAB, 0xAB]);
        values[mut 2..4].set_memory(0xFF);
        assert!(values == [0xAB, 0xAB, 0xFF, 0xFF, 0xAB]);
    }

    #[test]
    #[should_fail]
    fn test_overflow_does_not_cause_segfault() {
        let mut v = vec![];
        v.reserve_exact(-1);
        v.push(1i);
        v.push(2);
    }

    #[test]
    #[should_fail]
    fn test_overflow_does_not_cause_segfault_managed() {
        let mut v = vec![Rc::new(1i)];
        v.reserve_exact(-1);
        v.push(Rc::new(2i));
    }

    #[test]
    fn test_mut_split_at() {
        let mut values = [1u8,2,3,4,5];
        {
            let (left, right) = values.split_at_mut(2);
            {
                let left: &[_] = left;
                assert!(left[0..left.len()] == [1, 2]);
            }
            for p in left.iter_mut() {
                *p += 1;
            }

            {
                let right: &[_] = right;
                assert!(right[0..right.len()] == [3, 4, 5]);
            }
            for p in right.iter_mut() {
                *p += 2;
            }
        }

        assert!(values == [2, 3, 5, 6, 7]);
    }

    #[deriving(Clone, PartialEq)]
    struct Foo;

    #[test]
    fn test_iter_zero_sized() {
        let mut v = vec![Foo, Foo, Foo];
        assert_eq!(v.len(), 3);
        let mut cnt = 0u;

        for f in v.iter() {
            assert!(*f == Foo);
            cnt += 1;
        }
        assert_eq!(cnt, 3);

        for f in v[1..3].iter() {
            assert!(*f == Foo);
            cnt += 1;
        }
        assert_eq!(cnt, 5);

        for f in v.iter_mut() {
            assert!(*f == Foo);
            cnt += 1;
        }
        assert_eq!(cnt, 8);

        for f in v.into_iter() {
            assert!(f == Foo);
            cnt += 1;
        }
        assert_eq!(cnt, 11);

        let xs: [Foo, ..3] = [Foo, Foo, Foo];
        cnt = 0;
        for f in xs.iter() {
            assert!(*f == Foo);
            cnt += 1;
        }
        assert!(cnt == 3);
    }

    #[test]
    fn test_shrink_to_fit() {
        let mut xs = vec![0, 1, 2, 3];
        for i in range(4i, 100) {
            xs.push(i)
        }
        assert_eq!(xs.capacity(), 128);
        xs.shrink_to_fit();
        assert_eq!(xs.capacity(), 100);
        assert_eq!(xs, range(0i, 100i).collect::<Vec<_>>());
    }

    #[test]
    fn test_starts_with() {
        assert!(b"foobar".starts_with(b"foo"));
        assert!(!b"foobar".starts_with(b"oob"));
        assert!(!b"foobar".starts_with(b"bar"));
        assert!(!b"foo".starts_with(b"foobar"));
        assert!(!b"bar".starts_with(b"foobar"));
        assert!(b"foobar".starts_with(b"foobar"));
        let empty: &[u8] = [];
        assert!(empty.starts_with(empty));
        assert!(!empty.starts_with(b"foo"));
        assert!(b"foobar".starts_with(empty));
    }

    #[test]
    fn test_ends_with() {
        assert!(b"foobar".ends_with(b"bar"));
        assert!(!b"foobar".ends_with(b"oba"));
        assert!(!b"foobar".ends_with(b"foo"));
        assert!(!b"foo".ends_with(b"foobar"));
        assert!(!b"bar".ends_with(b"foobar"));
        assert!(b"foobar".ends_with(b"foobar"));
        let empty: &[u8] = [];
        assert!(empty.ends_with(empty));
        assert!(!empty.ends_with(b"foo"));
        assert!(b"foobar".ends_with(empty));
    }

    #[test]
    fn test_mut_splitator() {
        let mut xs = [0i,1,0,2,3,0,0,4,5,0];
        assert_eq!(xs.split_mut(|x| *x == 0).count(), 6);
        for slice in xs.split_mut(|x| *x == 0) {
            slice.reverse();
        }
        assert!(xs == [0,1,0,3,2,0,0,5,4,0]);

        let mut xs = [0i,1,0,2,3,0,0,4,5,0,6,7];
        for slice in xs.split_mut(|x| *x == 0).take(5) {
            slice.reverse();
        }
        assert!(xs == [0,1,0,3,2,0,0,5,4,0,6,7]);
    }

    #[test]
    fn test_mut_splitator_rev() {
        let mut xs = [1i,2,0,3,4,0,0,5,6,0];
        for slice in xs.split_mut(|x| *x == 0).rev().take(4) {
            slice.reverse();
        }
        assert!(xs == [1,2,0,4,3,0,0,6,5,0]);
    }

    #[test]
    fn test_get_mut() {
        let mut v = [0i,1,2];
        assert_eq!(v.get_mut(3), None);
        v.get_mut(1).map(|e| *e = 7);
        assert_eq!(v[1], 7);
        let mut x = 2;
        assert_eq!(v.get_mut(2), Some(&mut x));
    }

    #[test]
    fn test_mut_chunks() {
        let mut v = [0u8, 1, 2, 3, 4, 5, 6];
        for (i, chunk) in v.chunks_mut(3).enumerate() {
            for x in chunk.iter_mut() {
                *x = i as u8;
            }
        }
        let result = [0u8, 0, 0, 1, 1, 1, 2];
        assert!(v == result);
    }

    #[test]
    fn test_mut_chunks_rev() {
        let mut v = [0u8, 1, 2, 3, 4, 5, 6];
        for (i, chunk) in v.chunks_mut(3).rev().enumerate() {
            for x in chunk.iter_mut() {
                *x = i as u8;
            }
        }
        let result = [2u8, 2, 2, 1, 1, 1, 0];
        assert!(v == result);
    }

    #[test]
    #[should_fail]
    fn test_mut_chunks_0() {
        let mut v = [1i, 2, 3, 4];
        let _it = v.chunks_mut(0);
    }

    #[test]
    fn test_mut_last() {
        let mut x = [1i, 2, 3, 4, 5];
        let h = x.last_mut();
        assert_eq!(*h.unwrap(), 5);

        let y: &mut [int] = [];
        assert!(y.last_mut().is_none());
    }

    #[test]
    fn test_to_vec() {
        let xs = box [1u, 2, 3];
        let ys = xs.to_vec();
        assert_eq!(ys.as_slice(), [1u, 2, 3].as_slice());
    }
}

#[cfg(test)]
mod bench {
    use std::prelude::*;
    use std::rand::{weak_rng, Rng};
    use std::mem;
    use std::ptr;
    use test::Bencher;

    use vec::Vec;
    use MutableSeq;

    #[bench]
    fn iterator(b: &mut Bencher) {
        // peculiar numbers to stop LLVM from optimising the summation
        // out.
        let v = Vec::from_fn(100, |i| i ^ (i << 1) ^ (i >> 1));

        b.iter(|| {
            let mut sum = 0;
            for x in v.iter() {
                sum += *x;
            }
            // sum == 11806, to stop dead code elimination.
            if sum == 0 {panic!()}
        })
    }

    #[bench]
    fn mut_iterator(b: &mut Bencher) {
        let mut v = Vec::from_elem(100, 0i);

        b.iter(|| {
            let mut i = 0i;
            for x in v.iter_mut() {
                *x = i;
                i += 1;
            }
        })
    }

    #[bench]
    fn concat(b: &mut Bencher) {
        let xss: Vec<Vec<uint>> =
            Vec::from_fn(100, |i| range(0u, i).collect());
        b.iter(|| {
            xss.as_slice().concat_vec()
        });
    }

    #[bench]
    fn connect(b: &mut Bencher) {
        let xss: Vec<Vec<uint>> =
            Vec::from_fn(100, |i| range(0u, i).collect());
        b.iter(|| {
            xss.as_slice().connect_vec(&0)
        });
    }

    #[bench]
    fn push(b: &mut Bencher) {
        let mut vec: Vec<uint> = vec![];
        b.iter(|| {
            vec.push(0);
            &vec
        })
    }

    #[bench]
    fn starts_with_same_vector(b: &mut Bencher) {
        let vec: Vec<uint> = Vec::from_fn(100, |i| i);
        b.iter(|| {
            vec.as_slice().starts_with(vec.as_slice())
        })
    }

    #[bench]
    fn starts_with_single_element(b: &mut Bencher) {
        let vec: Vec<uint> = vec![0];
        b.iter(|| {
            vec.as_slice().starts_with(vec.as_slice())
        })
    }

    #[bench]
    fn starts_with_diff_one_element_at_end(b: &mut Bencher) {
        let vec: Vec<uint> = Vec::from_fn(100, |i| i);
        let mut match_vec: Vec<uint> = Vec::from_fn(99, |i| i);
        match_vec.push(0);
        b.iter(|| {
            vec.as_slice().starts_with(match_vec.as_slice())
        })
    }

    #[bench]
    fn ends_with_same_vector(b: &mut Bencher) {
        let vec: Vec<uint> = Vec::from_fn(100, |i| i);
        b.iter(|| {
            vec.as_slice().ends_with(vec.as_slice())
        })
    }

    #[bench]
    fn ends_with_single_element(b: &mut Bencher) {
        let vec: Vec<uint> = vec![0];
        b.iter(|| {
            vec.as_slice().ends_with(vec.as_slice())
        })
    }

    #[bench]
    fn ends_with_diff_one_element_at_beginning(b: &mut Bencher) {
        let vec: Vec<uint> = Vec::from_fn(100, |i| i);
        let mut match_vec: Vec<uint> = Vec::from_fn(100, |i| i);
        match_vec.as_mut_slice()[0] = 200;
        b.iter(|| {
            vec.as_slice().starts_with(match_vec.as_slice())
        })
    }

    #[bench]
    fn contains_last_element(b: &mut Bencher) {
        let vec: Vec<uint> = Vec::from_fn(100, |i| i);
        b.iter(|| {
            vec.contains(&99u)
        })
    }

    #[bench]
    fn zero_1kb_from_elem(b: &mut Bencher) {
        b.iter(|| {
            Vec::from_elem(1024, 0u8)
        });
    }

    #[bench]
    fn zero_1kb_set_memory(b: &mut Bencher) {
        b.iter(|| {
            let mut v: Vec<uint> = Vec::with_capacity(1024);
            unsafe {
                let vp = v.as_mut_ptr();
                ptr::set_memory(vp, 0, 1024);
                v.set_len(1024);
            }
            v
        });
    }

    #[bench]
    fn zero_1kb_loop_set(b: &mut Bencher) {
        b.iter(|| {
            let mut v: Vec<uint> = Vec::with_capacity(1024);
            unsafe {
                v.set_len(1024);
            }
            for i in range(0u, 1024) {
                *v.get_mut(i) = 0;
            }
        });
    }

    #[bench]
    fn zero_1kb_mut_iter(b: &mut Bencher) {
        b.iter(|| {
            let mut v = Vec::with_capacity(1024);
            unsafe {
                v.set_len(1024);
            }
            for x in v.iter_mut() {
                *x = 0i;
            }
            v
        });
    }

    #[bench]
    fn random_inserts(b: &mut Bencher) {
        let mut rng = weak_rng();
        b.iter(|| {
                let mut v = Vec::from_elem(30, (0u, 0u));
                for _ in range(0u, 100) {
                    let l = v.len();
                    v.insert(rng.gen::<uint>() % (l + 1),
                             (1, 1));
                }
            })
    }
    #[bench]
    fn random_removes(b: &mut Bencher) {
        let mut rng = weak_rng();
        b.iter(|| {
                let mut v = Vec::from_elem(130, (0u, 0u));
                for _ in range(0u, 100) {
                    let l = v.len();
                    v.remove(rng.gen::<uint>() % l);
                }
            })
    }

    #[bench]
    fn sort_random_small(b: &mut Bencher) {
        let mut rng = weak_rng();
        b.iter(|| {
            let mut v = rng.gen_iter::<u64>().take(5).collect::<Vec<u64>>();
            v.as_mut_slice().sort();
        });
        b.bytes = 5 * mem::size_of::<u64>() as u64;
    }

    #[bench]
    fn sort_random_medium(b: &mut Bencher) {
        let mut rng = weak_rng();
        b.iter(|| {
            let mut v = rng.gen_iter::<u64>().take(100).collect::<Vec<u64>>();
            v.as_mut_slice().sort();
        });
        b.bytes = 100 * mem::size_of::<u64>() as u64;
    }

    #[bench]
    fn sort_random_large(b: &mut Bencher) {
        let mut rng = weak_rng();
        b.iter(|| {
            let mut v = rng.gen_iter::<u64>().take(10000).collect::<Vec<u64>>();
            v.as_mut_slice().sort();
        });
        b.bytes = 10000 * mem::size_of::<u64>() as u64;
    }

    #[bench]
    fn sort_sorted(b: &mut Bencher) {
        let mut v = Vec::from_fn(10000, |i| i);
        b.iter(|| {
            v.sort();
        });
        b.bytes = (v.len() * mem::size_of_val(&v[0])) as u64;
    }

    type BigSortable = (u64,u64,u64,u64);

    #[bench]
    fn sort_big_random_small(b: &mut Bencher) {
        let mut rng = weak_rng();
        b.iter(|| {
            let mut v = rng.gen_iter::<BigSortable>().take(5)
                           .collect::<Vec<BigSortable>>();
            v.sort();
        });
        b.bytes = 5 * mem::size_of::<BigSortable>() as u64;
    }

    #[bench]
    fn sort_big_random_medium(b: &mut Bencher) {
        let mut rng = weak_rng();
        b.iter(|| {
            let mut v = rng.gen_iter::<BigSortable>().take(100)
                           .collect::<Vec<BigSortable>>();
            v.sort();
        });
        b.bytes = 100 * mem::size_of::<BigSortable>() as u64;
    }

    #[bench]
    fn sort_big_random_large(b: &mut Bencher) {
        let mut rng = weak_rng();
        b.iter(|| {
            let mut v = rng.gen_iter::<BigSortable>().take(10000)
                           .collect::<Vec<BigSortable>>();
            v.sort();
        });
        b.bytes = 10000 * mem::size_of::<BigSortable>() as u64;
    }

    #[bench]
    fn sort_big_sorted(b: &mut Bencher) {
        let mut v = Vec::from_fn(10000u, |i| (i, i, i, i));
        b.iter(|| {
            v.sort();
        });
        b.bytes = (v.len() * mem::size_of_val(&v[0])) as u64;
    }
}<|MERGE_RESOLUTION|>--- conflicted
+++ resolved
@@ -109,13 +109,8 @@
 
 // Functional utilities
 
-<<<<<<< HEAD
-#[allow(missing_doc)]
+#[allow(missing_docs)]
 pub trait VectorVector<T> for Sized? {
-=======
-#[allow(missing_docs)]
-pub trait VectorVector<T> {
->>>>>>> d9eb13b2
     // FIXME #5898: calling these .concat and .connect conflicts with
     // StrVector::con{cat,nect}, since they have generic contents.
     /// Flattens a vector of vectors of `T` into a single `Vec<T>`.
